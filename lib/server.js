'use strict';

/*
 * Copyright (c) 2013-2015 node-coap contributors.
 *
 * node-coap is licensed under an MIT +no-false-attribs license.
 * All rights not explicitly granted in the MIT license are reserved.
 * See the included LICENSE file for more details.
 */

require('./polyfill')

var dgram           = require('dgram')
  , os              = require('os')
  , net             = require('net')
  , util            = require('util')
  , series          = require('fastseries')
  , crypto          = require('crypto')
  , events          = require('events')
  , LRU             = require('lru-cache')
  , parse           = require('coap-packet').parse
  , generate        = require('coap-packet').generate
  , IncomingMessage = require('./incoming_message')
  , OutgoingMessage = require('./outgoing_message')
  , ObserveStream   = require('./observe_write_stream')
  , parameters      = require('./parameters')
  , RetrySend       = require('./retry_send')
  , parseBlock2     = require('./helpers').parseBlock2
  , createBlock2    = require('./helpers').createBlock2
  , getOption       = require('./helpers').getOption
  , removeOption    = require('./helpers').removeOption
  , isNumeric       = require('./helpers').isNumeric
  , isBoolean       = require('./helpers').isBoolean
  , simplifyPacketForPrint = require('./helpers').simplifyPacketForPrint
  , middlewares     = require('./middlewares')
  , debug           = require('debug')('CoAP Server')
  , parseBlockOption= require('./block').parseBlockOption
  , BlockCache           = require('./cache')


function handleEnding(err) {
  var request = this
  if (err) {
    request.server._sendError(Buffer.from(err.message), request.rsinfo, request.packet)
  }
}

function CoAPServer(options, listener) {
  if (!(this instanceof CoAPServer)) {
    return new CoAPServer(options, listener)
  }

  if (typeof options === 'function') {
    listener = options
    options = null
  }

  if (!options)
    options = {}

  this._options = options
  this._proxiedRequests = {}

  this._middlewares = [
    middlewares.parseRequest
  ]

  if (options.proxy) {
    this._middlewares.push(middlewares.proxyRequest)
    this._middlewares.push(middlewares.handleProxyResponse)
  }

  if (!this._options.piggybackReplyMs || !isNumeric(this._options.piggybackReplyMs)) {
    this._options.piggybackReplyMs = parameters.piggybackReplyMs
  }

  if (!isBoolean(this._options.sendAcksForNonConfirmablePackets)) {
    this._options.sendAcksForNonConfirmablePackets = parameters.sendAcksForNonConfirmablePackets
  }
  this._middlewares.push(middlewares.handleServerRequest)

  // Multicast settings
  this._multicastAddress = options.multicastAddress ? options.multicastAddress : null
  this._multicastInterface = options.multicastInterface ? options.multicastInterface : null

  // We use an LRU cache for the responses to avoid
  // DDOS problems.
  // max packet size is 1280
  // 32 MB / 1280 = 26214
  // The max lifetime is roughly 200s per packet.
  // Which gave us 131 packets/second guarantee
  this._lru = LRU({
      max: options.cacheSize || (32768 * 1024)
    , length: function(n) { return n.buffer.byteLength }
    , maxAge: (parameters.exchangeLifetime * 1000)
    , dispose:  function(key, value) {
                  if (value.sender)
                    value.sender.reset()
                }
  })
  
  this._series = series()
  
  this._block1Cache = new BlockCache(parameters.exchangeLifetime * 1000, () => {
    return {};
  })
  this._block2Cache = new BlockCache(parameters.exchangeLifetime * 1000, () => {
    return null;
  });

  if (listener)
    this.on('request', listener)
  debug('initialized');
}


util.inherits(CoAPServer, events.EventEmitter)

CoAPServer.prototype._sendError = function(payload, rsinfo, packet) {
  var message = generate({
    code: '5.00',
    payload: payload,
    messageId: (packet)?packet.messageId:undefined,
    token: (packet)?packet.token:undefined
  })

  this._sock.send(message, 0, message.length, rsinfo.port)
}

function removeProxyOptions(packet) {
  var cleanOptions = []

  for (var i = 0; i < packet.options.length; i++) {
    if (packet.options[i].name.toLowerCase() !== 'proxy-uri' && packet.options[i].name.toLowerCase() !== 'proxy-scheme') {
      cleanOptions.push(packet.options[i])
    }
  }

  packet.options = cleanOptions

  return packet;
}

CoAPServer.prototype._sendProxied = function(packet, proxyUri, callback) {
  var url = require('url').parse(proxyUri)
    , host = url.hostname
    , port = url.port
    , message = generate(removeProxyOptions(packet))

  this._sock.send(message, 0, message.length, port, host, callback)
}

CoAPServer.prototype._sendReverseProxied = function(packet, rsinfo, callback) {
  var host = rsinfo.address
    , port = rsinfo.port
    , message = generate(packet)

  this._sock.send(message, 0, message.length, port, host, callback)
}

function handleRequest(server) {
  return function (msg, rsinfo) {
    var request = {
        raw: msg,
        rsinfo: rsinfo,
        server: server
      }
      , activeMiddlewares = []

    for (var i = 0; i < server._middlewares.length; i++) {
      activeMiddlewares.push(server._middlewares[i])
    }

    server._series(request, activeMiddlewares, request, handleEnding)
  }
}

function allAddresses(type) {
    var family = 'IPv4'
    if (type === 'udp6') {
        family = 'IPv6'
    }
    var addresses = [];
    var interfaces = os.networkInterfaces();
    for (var ifname in interfaces)  {
        if (interfaces.hasOwnProperty(ifname)) {
            interfaces[ifname].forEach(function (a) {
                if (a.family == family) {
                    addresses.push(a.address)
                }
            })
        }
    }
    return addresses;
}

CoAPServer.prototype.listen = function(port, address, done) {
  var that = this

  if (port == undefined) {
    port = parameters.coapPort
  }

  if (typeof port === 'function') {
    done = port
    port = parameters.coapPort
  }

  if (typeof address === 'function') {
    done = address
    address = null
  }

  if (this._sock) {
    if (done)
      done(new Error('Already listening'))
    else
      throw new Error('Already listening')

    return this
  }

  if (address && net.isIPv6(address))
    this._options.type = 'udp6'

  if (!this._options.type)
    this._options.type = 'udp4'

  if (port instanceof events.EventEmitter) {
    this._sock = port
    if (done) setImmediate(done)
  } else {
    this._internal_socket = true
    this._sock = dgram.createSocket({type: this._options.type, reuseAddr : true})

    this._sock.bind(port, address || null, function () {
      if (that._multicastAddress) {
        that._sock.setMulticastLoopback(true)

        if (that._multicastInterface) {
          that._sock.addMembership(that._multicastAddress, that._multicastInterface)
        } else {
          allAddresses(that._options.type).forEach(function(_interface) {
              that._sock.addMembership(that._multicastAddress, _interface)
          })
        }
      }
      if (done) done()
    })
  }

  this._sock.on('message', handleRequest(this))

  this._sock.on('error', function(error) {
    that.emit('error', error)
  })

  if (parameters.pruneTimerPeriod) {
    // Start LRU pruning timer
    this._lru.pruneTimer = setInterval(function () {
      that._lru.prune()
    }, parameters.pruneTimerPeriod*1000)
    if (this._lru.pruneTimer.unref) {
      this._lru.pruneTimer.unref()
    }
  }

  return this
}

CoAPServer.prototype.close = function(done) {
  if (done) {
    setImmediate(done)
  }

  if (this._lru.pruneTimer) {
    clearInterval(this._lru.pruneTimer)
  }

  if (this._sock) {
    if (this._internal_socket) {
      this._sock.close()
    }
    this._lru.reset()
    this._sock = null
    this.emit('close')
  } else {
    this._lru.reset()
  }

  this._block2Cache.reset();
  this._block1Cache.reset();


  return this
}

/**
 * Entry point for a new datagram from the client.
 * @param {Packet} packet The packet that was sent from the client.
 * @param {Object} rsinfo Connection info 
 */
CoAPServer.prototype._handle = function(packet, rsinfo) {

  if (packet.code[0] !== '0') {
    // According to RFC7252 Section 4.2 receiving a confirmable messages
    // that can't be processed, should be rejected by ignoring it AND
    // sending a reset. In this case confirmable response message would
    // be silently ignored, which is not exactly as stated in the standard.
    // However, sending a reset would interfere with a coap client which is
    // re-using a socket (see pull-request #131).
    return
  }

  var sock      = this._sock
    , lru       = this._lru
    // , acks      = this._acks
    , cached    = lru.peek(toKey(rsinfo.address, rsinfo.port, packet, true))
    , Message   = OutMessage
    , that = this
    , request
    , response

  if (cached && !packet.ack && !packet.reset) {
    return sock.send(cached, 0, cached.length, rsinfo.port, rsinfo.address)
  } else if (cached && (packet.ack || packet.reset)) {
    if (cached.response && packet.reset) {
      cached.response.end()
    }
    return lru.del(toKey(rsinfo.address, rsinfo.port, packet, false))
  } else if (packet.ack || packet.reset) {
    return // nothing to do, ignoring silently
  }

  request = new IncomingMessage(packet, rsinfo)

  if (request.headers['Observe'] === 0) {
    Message = ObserveStream
    if (packet.code !== '0.01')
      // it is not a GET
      return this._sendError(Buffer.from('Observe can only be present with a GET'), rsinfo)
  }

  var cache_key = toCacheKey(rsinfo.address, rsinfo.port, packet);

  packet.piggybackReplyMs = this._options.piggybackReplyMs;
  var generateResponse = function() {
    var response = new Message(packet, function(response, packet) {
      var buf
        , sender = new RetrySend(sock, rsinfo.port, rsinfo.address)

      try {
        buf = generate(packet)
      } catch(err) {
        return response.emit('error', err)
      }
      if (Message === OutMessage) {
        sender.on('error', response.emit.bind(response, 'error'))
      } else {
        buf.response = response
        sender.on('error', function() {
          response.end()
        })
      }
  
      var key = toKey(rsinfo.address, rsinfo.port,
          packet, packet.ack || !packet.confirmable)
      lru.set(key, buf)
      buf.sender = sender
  
      if (that._options.sendAcksForNonConfirmablePackets || packet.confirmable) {
        sender.send(buf, packet.ack || packet.reset || packet.confirmable === false)
      } else {
        debug('OMIT ACK PACKAGE')
      }
    })
  
    response.statusCode = '2.05'
    response._request = request._packet
    response._cachekey = cache_key

    //inject this function so the response can add an entry to the cache
    response._addCacheEntry = that._block2Cache.add.bind(that._block2Cache)

    return response
  }

  response = generateResponse()
  request.rsinfo = rsinfo
  
  if (packet.token && packet.token.length > 0) {
    // return cached value only if this request is not the first block request
    var block2Buff = getOption(packet.options, 'Block2')
    var requestedBlockOption
    if (block2Buff) {
      requestedBlockOption = parseBlock2(block2Buff)
    }
    if (!requestedBlockOption) {
      requestedBlockOption = {num: 0}
    }

    if (requestedBlockOption.num < 1) {
      if(this._block2Cache.remove(cache_key)) {
        debug('first block2 request, removed old entry from cache')
      }
    } else {
      debug('check if packet token is in cache, key:', cache_key)
      if (this._block2Cache.contains(cache_key)) {
        debug('found cached payload, key:', cache_key)
        response.end(this._block2Cache.get(cache_key));
        return;
      }
    }
  }
  {
    var block1Buff = getOption(packet.options, 'Block1')
    if(block1Buff) {
      var blockState = parseBlockOption(block1Buff)

      if(blockState) {
        /** @type {{[k:string]:Buffer}} */
        let cachedData = this._block1Cache.getWithDefaultInsert(cache_key)
        var blockByteSize = Math.pow(2, 4 + blockState.blockSize)
        var incomingByteIndex = blockState.sequenceNumber * blockByteSize
        // Store in the cache object, use the byte index as the key
        cachedData[incomingByteIndex] = request.payload
  
        if(!blockState.moreBlocks) {
          // Last block
          var byteOffsets = Object.keys(cachedData)
            .map((str) => {
              return parseInt(str)
            }).sort((a, b) => {
              return a - b;
            });
          var byteTotalSum = incomingByteIndex + request.payload.length
          var next = 0
          var concat = Buffer.alloc(byteTotalSum)
          for(var i = 0; i < byteOffsets.length; i++) {
            if(byteOffsets[i] == next) {
              var buff = cachedData[byteOffsets[i]];
              buff.copy(concat, next, 0, buff.length);
              next += buff.length;
            } else {
              throw new Error("Byte offset not the next in line...");
            }
          }
          
          this._block1Cache.remove(cache_key)

          if(next == concat.length) {
            request.payload = concat
          } else {
            throw new Error("Last byte index is not equal to the concat buffer length!");
          }
        } else {
          // More blocks to come. ACK this block
          response.code = "2.31"
          response.setOption("Block1", block1Buff)
          response.end();
          return;
        }
      } else {
        throw new Error("Invalid block state" + blockState);
      }
    }
  }

  this.emit('request', request, response)
}

function toCacheKey(address, port, packet) {
  if (packet.token && packet.token.length > 0) {
    return packet.token.toString('hex') + '/' + address + ':' + port
  }

  return null
}

function toKey(address, port, packet, appendToken) {
  var result = address + port + packet.messageId

  if (appendToken)
    result += packet.token.toString('hex')

  return result
}

/*
new out message
inherit from OutgoingMessage
to handle cached answer and blockwise (2)
*/
function OutMessage() {
  OutgoingMessage.apply(this, Array.prototype.slice.call(arguments));
}
util.inherits(OutMessage, OutgoingMessage)

// maxBlock2 is in formular 2**(i+4), and must <= 2**(6+4)
var maxBlock2 = Math.pow(2, Math.floor(Math.log(parameters.maxPacketSize)/Math.log(2)))
if (maxBlock2 > Math.pow(2, (6+4)))
  maxBlock2 = Math.pow(2, (6+4))

/**
 * Entry point for a response from the server
 * @param {Buffer} payload A buffer-like object containing data to send back to the client.
 */
OutMessage.prototype.end= function(payload) {
  var that = this
  
  // removeOption(this._request.options, 'Block1');  
  var block2Buff = getOption(this._request.options, 'Block2')
  var requestedBlockOption
  // if we got blockwise (2) request
  if (block2Buff) {
    requestedBlockOption = parseBlock2(block2Buff)
    // bad option
    if (!requestedBlockOption) {
      that.statusCode = '4.02'
      return OutgoingMessage.prototype.end.call(that)
    }
  }

  // if payload is suitable for ONE message, shoot it out
  if (!payload ||
    ((!requestedBlockOption) && (payload.length < parameters.maxPacketSize)))
    return OutgoingMessage.prototype.end.call(this, payload)

  // for the first request, block2 option may be missed
  if (!requestedBlockOption)
    requestedBlockOption = {
      size: maxBlock2,
      num: 0
    }

  // block2 size should not bigger than maxBlock2
  if (requestedBlockOption.size > maxBlock2)
    requestedBlockOption.size = maxBlock2

  // block number should have limit
  var lastBlockNum = Math.ceil(payload.length/requestedBlockOption.size) - 1
  if (requestedBlockOption.num > lastBlockNum) {
    // precondition fail, may request for out of range block
    that.statusCode = '4.02'
    return OutgoingMessage.prototype.end.call(that)
  }
<<<<<<< HEAD
  // check if requested block is the last
  var moreFlag = requestedBlockOption.num < lastBlockNum

=======
  
>>>>>>> 0ca76a59
  var block2 = createBlock2({
    moreBlock2: moreFlag,
    num: requestedBlockOption.num,
    size: requestedBlockOption.size
  })
  if (!block2) {
    // this catch never be match,
    // since we're gentleman, just handle it
    that.statusCode = '4.02'
    return OutgoingMessage.prototype.end.call(that)
  }

  this.setOption('Block2', block2)

  var hasETag = getOption(this._packet.options, 'ETag');
  if (!hasETag) {
    this.setOption('ETag', _toETag(payload))
  }

  // cache it
  if (this._request.token && this._request.token.length > 0) {
    this._addCacheEntry(this._cachekey, payload)
  }
  OutgoingMessage.prototype.end.call(this, payload.slice((requestedBlockOption.num)*requestedBlockOption.size, (requestedBlockOption.num+1)*requestedBlockOption.size))
};

/*
calculate id of a payload by xor each 2-byte-block from it
use to generate etag
  payload         an input buffer, represent payload need to generate id (hash)
  id              return var, is a buffer(2)
*/
function _toETag(payload) {
  var id = Buffer.of(0, 0)
  var i = 0
  do {
    id[0] ^= payload[i]
    id[1] ^= payload[i+1]
    i += 2
  } while (i<payload.length)
  return id
}

module.exports = CoAPServer<|MERGE_RESOLUTION|>--- conflicted
+++ resolved
@@ -544,13 +544,9 @@
     that.statusCode = '4.02'
     return OutgoingMessage.prototype.end.call(that)
   }
-<<<<<<< HEAD
   // check if requested block is the last
   var moreFlag = requestedBlockOption.num < lastBlockNum
 
-=======
-  
->>>>>>> 0ca76a59
   var block2 = createBlock2({
     moreBlock2: moreFlag,
     num: requestedBlockOption.num,
